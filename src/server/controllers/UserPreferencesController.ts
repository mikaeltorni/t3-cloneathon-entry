/**
 * UserPreferencesController.ts
 * 
 * Controller for user preferences management
 * 
 * Routes:
 *   GET /api/preferences - Get user preferences
 *   PUT /api/preferences - Update user preferences
 *   POST /api/preferences/models/:modelId/pin - Toggle model pin status
 *   GET /api/preferences/models/pinned - Get pinned models
 * 
 * Features:
 *   - User-specific preferences management
 *   - Model pinning functionality
 *   - Authentication-aware operations
 *   - Error handling and validation
 */
import express, { Request, Response, NextFunction } from 'express';
import { firestoreUserPreferences, type UserPreferences } from '../firestoreUserPreferences';
import { authenticateUser } from '../middleware/auth';
import { getUserRateLimitStatus, resetUserRateLimit } from '../middleware/rateLimit';
import admin from 'firebase-admin';

/**
 * Authenticated request interface
 */
interface AuthenticatedRequest extends Request {
  user?: {
    uid: string;
    email?: string;
  };
}

/**
 * User preferences controller class
 */
export class UserPreferencesController {
  /**
   * Get user preferences
   * 
   * @route GET /api/preferences
   */
  getUserPreferences = async (req: AuthenticatedRequest, res: Response, next: NextFunction): Promise<void> => {
    try {
      if (!req.user?.uid) {
        res.status(401).json({ 
          error: 'Authentication required',
          timestamp: new Date().toISOString()
        });
        return;
      }

      console.log(`[UserPreferencesController] Getting preferences for user: ${req.user.uid}`);
      
      const preferences = await firestoreUserPreferences.getUserPreferences(req.user.uid);
      
      // If no preferences exist, return default preferences
      if (!preferences) {
        const defaultPreferences: UserPreferences = {
          pinnedModels: [],
          theme: 'auto',
          createdAt: new Date(),
          updatedAt: new Date(),
        };
        
        console.log(`[UserPreferencesController] No preferences found, returning defaults for user: ${req.user.uid}`);
        res.json(defaultPreferences);
        return;
      }
      
      console.log(`[UserPreferencesController] Successfully retrieved preferences for user: ${req.user.uid}`);
      res.json(preferences);
    } catch (error) {
      console.error('[UserPreferencesController] Error getting user preferences:', error);
      next(error);
    }
  };

  /**
   * Update user preferences
   * 
   * @route PUT /api/preferences
   */
  updateUserPreferences = async (req: AuthenticatedRequest, res: Response, next: NextFunction): Promise<void> => {
    try {
      if (!req.user?.uid) {
        res.status(401).json({ 
          error: 'Authentication required',
          timestamp: new Date().toISOString()
        });
        return;
      }

      const { pinnedModels, theme, defaultModel } = req.body;
      
      // Validate input
      if (pinnedModels && !Array.isArray(pinnedModels)) {
        res.status(400).json({ 
          error: 'pinnedModels must be an array',
          timestamp: new Date().toISOString()
        });
        return;
      }

      if (theme && !['light', 'dark', 'auto'].includes(theme)) {
        res.status(400).json({ 
          error: 'theme must be one of: light, dark, auto',
          timestamp: new Date().toISOString()
        });
        return;
      }

      console.log(`[UserPreferencesController] Updating preferences for user: ${req.user.uid}`);
      
      const updatedPreferences = await firestoreUserPreferences.updateUserPreferences(req.user.uid, {
        pinnedModels,
        theme,
        defaultModel,
      });
      
      console.log(`[UserPreferencesController] Successfully updated preferences for user: ${req.user.uid}`);
      res.json(updatedPreferences);
    } catch (error) {
      console.error('[UserPreferencesController] Error updating user preferences:', error);
      next(error);
    }
  };

  /**
   * Toggle model pin status
   * 
   * @route POST /api/preferences/models/:modelId/pin
   */
  toggleModelPin = async (req: AuthenticatedRequest, res: Response, next: NextFunction): Promise<void> => {
    try {
      if (!req.user?.uid) {
        res.status(401).json({ 
          error: 'Authentication required',
          timestamp: new Date().toISOString()
        });
        return;
      }

      const { modelId } = req.params;
      
      if (!modelId?.trim()) {
        res.status(400).json({ 
          error: 'Model ID is required',
          timestamp: new Date().toISOString()
        });
        return;
      }

      console.log(`[UserPreferencesController] Toggling pin for model ${modelId} for user: ${req.user.uid}`);
      
      const updatedPreferences = await firestoreUserPreferences.toggleModelPin(req.user.uid, modelId);
      
      const isPinned = updatedPreferences.pinnedModels.includes(modelId);
      console.log(`[UserPreferencesController] Successfully ${isPinned ? 'pinned' : 'unpinned'} model: ${modelId}`);
      
      res.json({
        success: true,
        modelId,
        isPinned,
        preferences: updatedPreferences,
        timestamp: new Date().toISOString()
      });
    } catch (error) {
      console.error('[UserPreferencesController] Error toggling model pin:', error);
      next(error);
    }
  };

  /**
   * Get pinned models
   * 
   * @route GET /api/preferences/models/pinned
   */
  getPinnedModels = async (req: AuthenticatedRequest, res: Response, next: NextFunction): Promise<void> => {
    try {
      if (!req.user?.uid) {
        res.status(401).json({ 
          error: 'Authentication required',
          timestamp: new Date().toISOString()
        });
        return;
      }

      console.log(`[UserPreferencesController] Getting pinned models for user: ${req.user.uid}`);
      
      const pinnedModels = await firestoreUserPreferences.getPinnedModels(req.user.uid);
      
      console.log(`[UserPreferencesController] Successfully retrieved ${pinnedModels.length} pinned models for user: ${req.user.uid}`);
      res.json({
        pinnedModels,
        count: pinnedModels.length,
        timestamp: new Date().toISOString()
      });
    } catch (error) {
      console.error('[UserPreferencesController] Error getting pinned models:', error);
      next(error);
    }
  };

  // ===== App Management Endpoints =====

  /**
   * Get user apps
   * 
   * @route GET /api/preferences/apps
   */
  getUserApps = async (req: AuthenticatedRequest, res: Response, next: NextFunction): Promise<void> => {
    try {
      if (!req.user?.uid) {
        console.log('[UserPreferencesController] No user authentication found');
        res.status(401).json({ 
          error: 'Authentication required',
          timestamp: new Date().toISOString()
        });
        return;
      }

      console.log(`[UserPreferencesController] Getting apps for user: ${req.user.uid}`);
      
      const apps = await firestoreUserPreferences.getUserApps(req.user.uid);
      
      console.log(`[UserPreferencesController] Successfully retrieved ${apps.length} apps for user: ${req.user.uid}`, apps);
      res.json({
        apps,
        count: apps.length,
        timestamp: new Date().toISOString()
      });
    } catch (error) {
      console.error('[UserPreferencesController] Error getting user apps:', error);
      next(error);
    }
  };

  /**
   * Create a new app
   * 
   * @route POST /api/preferences/apps
   */
  createApp = async (req: AuthenticatedRequest, res: Response, next: NextFunction): Promise<void> => {
    try {
      if (!req.user?.uid) {
        res.status(401).json({ 
          error: 'Authentication required',
          timestamp: new Date().toISOString()
        });
        return;
      }

      const { name, systemPrompt } = req.body;
      
      // Validate input
      if (!name?.trim()) {
        res.status(400).json({ 
          error: 'App name is required',
          timestamp: new Date().toISOString()
        });
        return;
      }

      if (!systemPrompt?.trim()) {
        res.status(400).json({ 
          error: 'App system prompt is required',
          timestamp: new Date().toISOString()
        });
        return;
      }

      console.log(`[UserPreferencesController] Creating app for user: ${req.user.uid}, name: ${name}`);
      
      const updatedPreferences = await firestoreUserPreferences.createApp(req.user.uid, name, systemPrompt);
      
      // Get the newly created app (it will be the last one)
      const newApp = updatedPreferences.apps![updatedPreferences.apps!.length - 1];
      
      console.log(`[UserPreferencesController] Successfully created app: ${newApp.id} for user: ${req.user.uid}`);
      res.status(201).json({
        success: true,
        app: newApp,
        timestamp: new Date().toISOString()
      });
    } catch (error) {
      console.error('[UserPreferencesController] Error creating app:', error);
      next(error);
    }
  };

  /**
   * Update an existing app
   * 
   * @route PUT /api/preferences/apps/:appId
   */
  updateApp = async (req: AuthenticatedRequest, res: Response, next: NextFunction): Promise<void> => {
    try {
      if (!req.user?.uid) {
        res.status(401).json({ 
          error: 'Authentication required',
          timestamp: new Date().toISOString()
        });
        return;
      }

      const { appId } = req.params;
      const { name, systemPrompt } = req.body;
      
      if (!appId?.trim()) {
        res.status(400).json({ 
          error: 'App ID is required',
          timestamp: new Date().toISOString()
        });
        return;
      }

      // Validate at least one field is provided
      if (!name?.trim() && !systemPrompt?.trim()) {
        res.status(400).json({ 
          error: 'At least one field (name or systemPrompt) is required for update',
          timestamp: new Date().toISOString()
        });
        return;
      }

      const updates: { name?: string; systemPrompt?: string } = {};
      if (name?.trim()) updates.name = name.trim();
      if (systemPrompt?.trim()) updates.systemPrompt = systemPrompt.trim();

      console.log(`[UserPreferencesController] Updating app ${appId} for user: ${req.user.uid}`);
      
      const updatedPreferences = await firestoreUserPreferences.updateApp(req.user.uid, appId, updates);
      
      // Find the updated app
      const updatedApp = updatedPreferences.apps!.find(app => app.id === appId);
      
      console.log(`[UserPreferencesController] Successfully updated app: ${appId} for user: ${req.user.uid}`);
      res.json({
        success: true,
        app: updatedApp,
        timestamp: new Date().toISOString()
      });
    } catch (error) {
      console.error('[UserPreferencesController] Error updating app:', error);
      next(error);
    }
  };

  /**
   * Delete an app
   * 
   * @route DELETE /api/preferences/apps/:appId
   */
  deleteApp = async (req: AuthenticatedRequest, res: Response, next: NextFunction): Promise<void> => {
    try {
      if (!req.user?.uid) {
        res.status(401).json({ 
          error: 'Authentication required',
          timestamp: new Date().toISOString()
        });
        return;
      }

      const { appId } = req.params;
      
      if (!appId?.trim()) {
        res.status(400).json({ 
          error: 'App ID is required',
          timestamp: new Date().toISOString()
        });
        return;
      }

      console.log(`[UserPreferencesController] Deleting app ${appId} for user: ${req.user.uid}`);
      
      await firestoreUserPreferences.deleteApp(req.user.uid, appId);
      
      console.log(`[UserPreferencesController] Successfully deleted app: ${appId} for user: ${req.user.uid}`);
      res.json({
        success: true,
        appId,
        timestamp: new Date().toISOString()
      });
    } catch (error) {
      console.error('[UserPreferencesController] Error deleting app:', error);
      next(error);
    }
  };

  /**
   * Get user's rate limit status
   */
  getRateLimitStatus = async (req: AuthenticatedRequest, res: Response) => {
    try {
      const userId = req.user?.uid;
      if (!userId) {
        return res.status(401).json({ error: 'Unauthorized' });
      }

      const status = await getUserRateLimitStatus(userId);
      
      if (!status) {
        return res.json({
          userId,
          requestsInLastMinute: 0,
          lastRequestTimestamp: 0,
          isBlocked: false
        });
      }

      res.json(status);
    } catch (error) {
      console.error('Error fetching rate limit status:', error);
      res.status(500).json({ error: 'Failed to fetch rate limit status' });
    }
  };

  /**
   * Admin endpoint to reset user rate limits
   */
  adminResetUserRateLimit = async (req: AuthenticatedRequest, res: Response) => {
    try {
      const { targetUserId } = req.body;
      const adminUserId = req.user?.uid;

      if (!adminUserId) {
        return res.status(401).json({ error: 'Unauthorized' });
      }

      // Check if user is admin (you should implement your own admin check)
      const adminDoc = await admin.firestore()
        .collection('users')
        .doc(adminUserId)
        .get();
      
      const isAdmin = adminDoc.data()?.isAdmin || false;
      if (!isAdmin) {
        return res.status(403).json({ error: 'Admin access required' });
      }

      if (!targetUserId) {
        return res.status(400).json({ error: 'Target user ID is required' });
      }

      await resetUserRateLimit(targetUserId);

      res.json({ 
        message: 'Rate limit reset successfully',
        targetUserId,
        resetBy: adminUserId,
        timestamp: new Date().toISOString()
      });
    } catch (error) {
      console.error('Error resetting user rate limit:', error);
      res.status(500).json({ error: 'Failed to reset rate limit' });
    }
  };

  /**
   * Update user's custom rate limits
   */
  updateUserRateLimits = async (req: AuthenticatedRequest, res: Response) => {
    try {
      const { targetUserId, customLimits } = req.body;
      const adminUserId = req.user?.uid;

      if (!adminUserId) {
        return res.status(401).json({ error: 'Unauthorized' });
      }

      // Check if user is admin
      const adminDoc = await admin.firestore()
        .collection('users')
        .doc(adminUserId)
        .get();
      
      const isAdmin = adminDoc.data()?.isAdmin || false;
      if (!isAdmin) {
        return res.status(403).json({ error: 'Admin access required' });
      }

      if (!targetUserId || !customLimits) {
        return res.status(400).json({ error: 'Target user ID and custom limits are required' });
      }

      // Validate custom limits
      const { perMinute } = customLimits;
      if (typeof perMinute !== 'number') {
        return res.status(400).json({ error: 'Custom limit must be a number' });
      }

      if (perMinute < 1) {
        return res.status(400).json({ error: 'Custom limit must be a positive number' });
      }

      const updateData = {
        customRateLimit: { perMinute },
        rateLimitUpdatedBy: adminUserId,
        rateLimitUpdatedAt: admin.firestore.FieldValue.serverTimestamp()
      };

      await admin.firestore()
        .collection('users')
        .doc(targetUserId)
        .set(updateData, { merge: true });

      res.json({ 
        message: 'User rate limits updated successfully',
        targetUserId,
        customLimits: { perMinute },
        updatedBy: adminUserId
      });
    } catch (error) {
      console.error('Error updating user rate limits:', error);
      res.status(500).json({ error: 'Failed to update user rate limits' });
    }
  };

  /**
   * Get Express router with all routes
   */
  getRoutes() {
    const router = express.Router();

    // Apply authentication middleware to all routes
    router.use(authenticateUser);

    // Define routes
    router.get('/', this.getUserPreferences);
    router.put('/', this.updateUserPreferences);
    router.post('/models/:modelId/pin', this.toggleModelPin);
    router.get('/models/pinned', this.getPinnedModels);
<<<<<<< HEAD
    router.get('/rate-limit-status', this.getRateLimitStatus);
    router.post('/admin/reset-rate-limit', this.adminResetUserRateLimit);
    router.post('/admin/update-rate-limits', this.updateUserRateLimits);
=======
    
    // App management routes
    router.get('/apps', this.getUserApps);
    router.post('/apps', this.createApp);
    router.put('/apps/:appId', this.updateApp);
    router.delete('/apps/:appId', this.deleteApp);
>>>>>>> 0fa3526c

    console.log('[UserPreferencesController] Defining routes...');
    return router;
  }
}

/**
 * Create and configure user preferences controller
 */
export function createUserPreferencesController() {
  return new UserPreferencesController();
}

/**
 * Singleton instance of the user preferences controller
 */
export const userPreferencesController = new UserPreferencesController();

console.log('[UserPreferencesController] User preferences controller initialized'); <|MERGE_RESOLUTION|>--- conflicted
+++ resolved
@@ -205,190 +205,6 @@
   // ===== App Management Endpoints =====
 
   /**
-   * Get user apps
-   * 
-   * @route GET /api/preferences/apps
-   */
-  getUserApps = async (req: AuthenticatedRequest, res: Response, next: NextFunction): Promise<void> => {
-    try {
-      if (!req.user?.uid) {
-        console.log('[UserPreferencesController] No user authentication found');
-        res.status(401).json({ 
-          error: 'Authentication required',
-          timestamp: new Date().toISOString()
-        });
-        return;
-      }
-
-      console.log(`[UserPreferencesController] Getting apps for user: ${req.user.uid}`);
-      
-      const apps = await firestoreUserPreferences.getUserApps(req.user.uid);
-      
-      console.log(`[UserPreferencesController] Successfully retrieved ${apps.length} apps for user: ${req.user.uid}`, apps);
-      res.json({
-        apps,
-        count: apps.length,
-        timestamp: new Date().toISOString()
-      });
-    } catch (error) {
-      console.error('[UserPreferencesController] Error getting user apps:', error);
-      next(error);
-    }
-  };
-
-  /**
-   * Create a new app
-   * 
-   * @route POST /api/preferences/apps
-   */
-  createApp = async (req: AuthenticatedRequest, res: Response, next: NextFunction): Promise<void> => {
-    try {
-      if (!req.user?.uid) {
-        res.status(401).json({ 
-          error: 'Authentication required',
-          timestamp: new Date().toISOString()
-        });
-        return;
-      }
-
-      const { name, systemPrompt } = req.body;
-      
-      // Validate input
-      if (!name?.trim()) {
-        res.status(400).json({ 
-          error: 'App name is required',
-          timestamp: new Date().toISOString()
-        });
-        return;
-      }
-
-      if (!systemPrompt?.trim()) {
-        res.status(400).json({ 
-          error: 'App system prompt is required',
-          timestamp: new Date().toISOString()
-        });
-        return;
-      }
-
-      console.log(`[UserPreferencesController] Creating app for user: ${req.user.uid}, name: ${name}`);
-      
-      const updatedPreferences = await firestoreUserPreferences.createApp(req.user.uid, name, systemPrompt);
-      
-      // Get the newly created app (it will be the last one)
-      const newApp = updatedPreferences.apps![updatedPreferences.apps!.length - 1];
-      
-      console.log(`[UserPreferencesController] Successfully created app: ${newApp.id} for user: ${req.user.uid}`);
-      res.status(201).json({
-        success: true,
-        app: newApp,
-        timestamp: new Date().toISOString()
-      });
-    } catch (error) {
-      console.error('[UserPreferencesController] Error creating app:', error);
-      next(error);
-    }
-  };
-
-  /**
-   * Update an existing app
-   * 
-   * @route PUT /api/preferences/apps/:appId
-   */
-  updateApp = async (req: AuthenticatedRequest, res: Response, next: NextFunction): Promise<void> => {
-    try {
-      if (!req.user?.uid) {
-        res.status(401).json({ 
-          error: 'Authentication required',
-          timestamp: new Date().toISOString()
-        });
-        return;
-      }
-
-      const { appId } = req.params;
-      const { name, systemPrompt } = req.body;
-      
-      if (!appId?.trim()) {
-        res.status(400).json({ 
-          error: 'App ID is required',
-          timestamp: new Date().toISOString()
-        });
-        return;
-      }
-
-      // Validate at least one field is provided
-      if (!name?.trim() && !systemPrompt?.trim()) {
-        res.status(400).json({ 
-          error: 'At least one field (name or systemPrompt) is required for update',
-          timestamp: new Date().toISOString()
-        });
-        return;
-      }
-
-      const updates: { name?: string; systemPrompt?: string } = {};
-      if (name?.trim()) updates.name = name.trim();
-      if (systemPrompt?.trim()) updates.systemPrompt = systemPrompt.trim();
-
-      console.log(`[UserPreferencesController] Updating app ${appId} for user: ${req.user.uid}`);
-      
-      const updatedPreferences = await firestoreUserPreferences.updateApp(req.user.uid, appId, updates);
-      
-      // Find the updated app
-      const updatedApp = updatedPreferences.apps!.find(app => app.id === appId);
-      
-      console.log(`[UserPreferencesController] Successfully updated app: ${appId} for user: ${req.user.uid}`);
-      res.json({
-        success: true,
-        app: updatedApp,
-        timestamp: new Date().toISOString()
-      });
-    } catch (error) {
-      console.error('[UserPreferencesController] Error updating app:', error);
-      next(error);
-    }
-  };
-
-  /**
-   * Delete an app
-   * 
-   * @route DELETE /api/preferences/apps/:appId
-   */
-  deleteApp = async (req: AuthenticatedRequest, res: Response, next: NextFunction): Promise<void> => {
-    try {
-      if (!req.user?.uid) {
-        res.status(401).json({ 
-          error: 'Authentication required',
-          timestamp: new Date().toISOString()
-        });
-        return;
-      }
-
-      const { appId } = req.params;
-      
-      if (!appId?.trim()) {
-        res.status(400).json({ 
-          error: 'App ID is required',
-          timestamp: new Date().toISOString()
-        });
-        return;
-      }
-
-      console.log(`[UserPreferencesController] Deleting app ${appId} for user: ${req.user.uid}`);
-      
-      await firestoreUserPreferences.deleteApp(req.user.uid, appId);
-      
-      console.log(`[UserPreferencesController] Successfully deleted app: ${appId} for user: ${req.user.uid}`);
-      res.json({
-        success: true,
-        appId,
-        timestamp: new Date().toISOString()
-      });
-    } catch (error) {
-      console.error('[UserPreferencesController] Error deleting app:', error);
-      next(error);
-    }
-  };
-
-  /**
    * Get user's rate limit status
    */
   getRateLimitStatus = async (req: AuthenticatedRequest, res: Response) => {
@@ -531,18 +347,9 @@
     router.put('/', this.updateUserPreferences);
     router.post('/models/:modelId/pin', this.toggleModelPin);
     router.get('/models/pinned', this.getPinnedModels);
-<<<<<<< HEAD
     router.get('/rate-limit-status', this.getRateLimitStatus);
     router.post('/admin/reset-rate-limit', this.adminResetUserRateLimit);
     router.post('/admin/update-rate-limits', this.updateUserRateLimits);
-=======
-    
-    // App management routes
-    router.get('/apps', this.getUserApps);
-    router.post('/apps', this.createApp);
-    router.put('/apps/:appId', this.updateApp);
-    router.delete('/apps/:appId', this.deleteApp);
->>>>>>> 0fa3526c
 
     console.log('[UserPreferencesController] Defining routes...');
     return router;
